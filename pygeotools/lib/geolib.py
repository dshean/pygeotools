#! /usr/bin/env python

"""
David Shean
dshean@gmail.com
10/29/12

Library of various useful raster geospatial functions
"""

#Need to make sure all geom have spatial reference included

import sys
import os

import numpy as np
from osgeo import gdal, ogr, osr

#Enable GDAL exceptions
gdal.UseExceptions()

#Define WGS84 srs
wgs_srs = osr.SpatialReference()
wgs_srs.SetWellKnownGeogCS('WGS84')
wgs_proj = '+proj=longlat +ellps=WGS84 +towgs84=0,0,0,0,0,0,0 +no_defs '

#Define ECEF srs
ecef_srs=osr.SpatialReference()
ecef_srs.ImportFromEPSG(4978)

#Define ITRF2008 srs
itrf_srs=osr.SpatialReference()
itrf_srs.ImportFromEPSG(5332)

#TOPEX ellipsoid
tp_srs = osr.SpatialReference()
#tp_proj = '+proj=latlong +a=6378136.300000 +rf=298.25700000 +no_defs'
tp_proj = '+proj=latlong +a=6378136.300000 +b=6356751.600563 +towgs84=0,0,0,0,0,0,0 +no_defs'
tp_srs.ImportFromProj4(tp_proj)

#Define EGM96 srs
#Note: must have gtx grid files in /usr/local/share/proj
#Should add a check for these
#cd /usr/local/share/proj
#wget http://download.osgeo.org/proj/vdatum/egm96_15/egm96_15.gtx
#wget http://download.osgeo.org/proj/vdatum/egm08_25/egm08_25.gtx
#NAD83 (ellipsoid) to NAVD88 (orthometric)
#wget http://download.osgeo.org/proj/vdatum/usa_geoid/g.tar.gz
#wget http://download.osgeo.org/proj/vdatum/usa_geoid2012.zip
#See: http://lists.osgeo.org/pipermail/gdal-dev/2011-August/029856.html
egm96_srs=osr.SpatialReference()
egm96_srs.ImportFromProj4("+proj=longlat +datum=WGS84 +no_defs +geoidgrids=egm96_15.gtx")

#Define EGM2008 srs
egm08_srs=osr.SpatialReference()
egm08_srs.ImportFromProj4("+proj=longlat +datum=WGS84 +no_defs +geoidgrids=egm08_25.gtx")

#Define NAD83/NAVD88 srs for CONUS
navd88_conus_srs=osr.SpatialReference()
navd88_conus_srs.ImportFromProj4("+proj=longlat +datum=NAD83 +no_defs +geoidgrids=g2012a_conus.gtx")

#Define NAD83/NAVD88 srs for Alaska
navd88_alaska_srs=osr.SpatialReference()
navd88_alaska_srs.ImportFromProj4("+proj=longlat +datum=NAD83 +no_defs +geoidgrids=g2012a_alaska.gtx")

#Define N Polar Stereographic srs
nps_srs=osr.SpatialReference()
#Note: this doesn't stick!
#nps_srs.ImportFromEPSG(3413)
nps_proj = '+proj=stere +lat_0=90 +lat_ts=70 +lon_0=-45 +k=1 +x_0=0 +y_0=0 +datum=WGS84 +units=m +no_defs '
nps_srs.ImportFromProj4(nps_proj)

nps_egm08_srs=osr.SpatialReference()
nps_egm08_srs.ImportFromProj4('+proj=stere +lat_0=90 +lat_ts=70 +lon_0=-45 +k=1 +x_0=0 +y_0=0 +ellps=WGS84 +towgs84=0,0,0,0,0,0,0 +units=m +geoidgrids=egm08_25.gtx +no_defs')

#Define N Polar Stereographic srs
sps_srs=osr.SpatialReference()
#Note: this doesn't stick!
#sps_srs.ImportFromEPSG(3031)
sps_proj = '+proj=stere +lat_0=-90 +lat_ts=-71 +lon_0=0 +k=1 +x_0=0 +y_0=0 +datum=WGS84 +units=m +no_defs '
sps_srs.ImportFromProj4(sps_proj)

sps_egm08_srs=osr.SpatialReference()
sps_egm08_srs.ImportFromProj4('+proj=stere +lat_0=-90 +lat_ts=-71 +lon_0=0 +k=1 +x_0=0 +y_0=0 +ellps=WGS84 +towgs84=0,0,0,0,0,0,0 +units=m +geoidgrids=egm08_25.gtx +no_defs')

aea_grs80_srs=osr.SpatialReference()
#aea_grs80_proj='+proj=aea +lat_1=55 +lat_2=65 +lat_0=50 +lon_0=-154 +x_0=0 +y_0=0 +ellps=GRS80 +datum=NAD83 +units=m +no_defs '
aea_grs80_proj='+proj=aea +lat_1=55 +lat_2=65 +lat_0=50 +lon_0=-154 +x_0=0 +y_0=0 +ellps=GRS80 +datum=NAD83 +units=m +no_defs '
aea_grs80_srs.ImportFromEPSG(3338)

aea_navd88_srs=osr.SpatialReference()
#aea_navd88_proj='+proj=aea +lat_1=55 +lat_2=65 +lat_0=50 +lon_0=-154 +x_0=0 +y_0=0 +ellps=GRS80 +units=m +no_defs +geoidgrids=g2012a_alaska.gtx'
aea_navd88_proj='+proj=aea +lat_1=55 +lat_2=65 +lat_0=50 +lon_0=-154 +x_0=0 +y_0=0 +ellps=GRS80 +units=m +no_defs +towgs84=0,0,0,0,0,0,0 +geoidgrids=g2012a_conus.gtx,g2012a_alaska.gtx,g2012a_guam.gtx,g2012a_hawaii.gtx,g2012a_puertorico.gtx,g2012a_samoa.gtx +vunits=m +no_defs'
aea_navd88_srs.ImportFromProj4(aea_navd88_proj)

#To do for transformations below:
#Check input order of lon, lat
#Need to broadcast z=0.0 if z is not specified
#Check that all inputs have same length

def cT_helper(x, y, z, in_srs, out_srs):
    x, y, z = np.atleast_1d(x), np.atleast_1d(y), np.atleast_1d(z)
    #Handle cases where z is 0 - probably a better way to use broadcasting for this
    if x.shape[0] != z.shape[0]:
        #Watch out for masked array input here
        orig_z = z[0]
        z = np.zeros_like(x)
        z[:] = orig_z
    orig_shape = x.shape
    cT = osr.CoordinateTransformation(in_srs, out_srs)
    #x2, y2, z2 = zip(*[cT.TransformPoint(*xyz) for xyz in zip(x, y, z)])
    x2, y2, z2 = list(zip(*[cT.TransformPoint(*xyz) for xyz in zip(np.ravel(x),np.ravel(y),np.ravel(z))]))
    if len(x2) == 1:
        x2, y2, z2 = x2[0], y2[0], z2[0] 
    else:
        x2 = np.array(x2).reshape(orig_shape)
        y2 = np.array(y2).reshape(orig_shape)
        z2 = np.array(z2).reshape(orig_shape)
    return x2, y2, z2

def ll2ecef(lon, lat, z=0.0):
    return cT_helper(lon, lat, z, wgs_srs, ecef_srs)
    
def ecef2ll(x, y, z):
    return cT_helper(x, y, z, ecef_srs, wgs_srs)

def ll2itrf(lon, lat, z=0.0):
    return cT_helper(lon, lat, z, wgs_srs, itrf_srs)

def itrf2ll(x, y, z):
    return cT_helper(x, y, z, itrf_srs, wgs_srs)

def tp2wgs(x, y, z):
    return cT_helper(x, y, z, tp_srs, wgs_srs)

def wgs2tp(x, y, z):
    return cT_helper(x, y, z, wgs_srs, tp_srs)

#Note: the lat/lon values returned here might be susceptible to rounding errors 
#Or are these true offsets due to dz?
#120.0 -> 119.99999999999999
#def geoid2ell(lon, lat, z=0.0, geoid=egm96_srs):
def geoid2ell(lon, lat, z=0.0, geoid=egm08_srs):
    llz = cT_helper(lon, lat, z, geoid, wgs_srs)
    return lon, lat, llz[2]

#def ell2geoid(lon, lat, z=0.0, geoid=egm96_srs):
def ell2geoid(lon, lat, z=0.0, geoid=egm08_srs):
    llz = cT_helper(lon, lat, z, wgs_srs, geoid)
    return lon, lat, llz[2]

def ll2nps(lon, lat, z=0.0):
    #Should throw error here
    if np.any(lat < 0.0):
        print("Warning: latitude out of range for output projection")
    return cT_helper(lon, lat, z, wgs_srs, nps_srs)

def nps2ll(x, y, z=0.0):
    return cT_helper(x, y, z, nps_srs, wgs_srs)

def ll2sps(lon, lat, z=0.0):
    if np.any(lat > 0.0):
        print("Warning: latitude out of range for output projection")
    return cT_helper(lon, lat, z, wgs_srs, sps_srs)

def sps2ll(x, y, z=0.0):
    return cT_helper(x, y, z, sps_srs, wgs_srs)

def scale_ps_ds(ds):
    clat, clon = get_center(ds)
    return scale_ps(clat)

def nps2geoid(x, y, z=0.0, geoid=nps_egm08_srs):
    return cT_helper(x, y, z, nps_srs, geoid)

def sps2geoid(x, y, z=0.0, geoid=sps_egm08_srs):
    return cT_helper(x, y, z, sps_srs, geoid)

def localortho(lon, lat):
    local_srs = osr.SpatialReference()
    local_proj = '+proj=ortho +lat_0=%0.7f +lon_0=%0.7f +datum=WGS84 +units=m +no_defs ' % (lat, lon)
    local_srs.ImportFromProj4(local_proj)
    return local_srs

def ll2local(lon, lat, z=0, local_srs=None):
    if local_srs is None: 
        lonm = lon.mean()
        latm = lat.mean()
        local_srs = localortho(lonm, latm)
    return cT_helper(lon, lat, z, wgs_srs, local_srs)

def sps2local(x, y, z=0, local_srs=None):
    if local_srs is None:
        xm = x.mean()
        ym = y.mean()
        lon, lat, z = sps2ll(xm, ym, z)
        local_srs = localortho(lon, lat)
    return cT_helper(x, y, z, sps_srs, local_srs)

def lldist(xxx_todo_changeme, xxx_todo_changeme1):
    (lon1, lat1) = xxx_todo_changeme
    (lon2, lat2) = xxx_todo_changeme1
    from vincenty import vincenty
    d = vincenty((lat1, lon1), (lat2, lon2))
    return d

#Scaling factor for area calculations in polar stereographic
#Should multiply the returned value by computed ps area to obtain true area
def scale_ps(lat):
    """
    From Ben Smith email on 7/12/12: PS scale m file
    
    This function calculates the scaling factor for a polar stereographic
    projection (ie. SSM/I grid) to correct area calculations. The scaling
    factor is defined (from Snyder, 1982, Map Projections used by the U.S.
    Geological Survey) as:

    k = (mc/m)*(t/tc), where:

    m = cos(lat)/sqrt(1 - e2*sin(lat)^2)
    t = tan(Pi/4 - lat/2)/((1 - e*sin(lat))/(1 + e*sin(lat)))^(e/2)
    e2 = 0.006693883 is the earth eccentricity (Hughes ellipsoid)
    e = sqrt(e2)
    mc = m at the reference latitude (70 degrees)
    tc = t at the reference latitude (70 degrees)

    The ratio mc/tc is precalculated and stored in the variable m70_t70.

    """
    lat = np.array(lat)
    if np.any(lat > 0):
        m70_t70 = 1.9332279 
        #Hack to deal with pole
        lat[lat>=90.0] = 89.999999999
    else:
        # for 71 deg, southern PS  -- checked BS 5/2012
        m70_t70 = 1.93903005  
        lat[lat<=-90.0] = -89.999999999

    #for WGS84, a=6378137, 1/f = 298.257223563 -> 1-sqrt(1-e^2) = f
    #-> 1-(1-f)^2 = e2 =    0.006694379990141
    #e2 = 0.006693883
    e2 = 0.006694379990141  # BS calculated from WGS84 parameters 5/2012
    e = np.sqrt(e2)

    lat = np.abs(np.deg2rad(lat))
    slat = np.sin(lat)
    clat = np.cos(lat)

    m = clat/np.sqrt(1. - e2*slat**2)
    t = np.tan(np.pi/4 - lat/2)/((1. - e*slat)/(1. + e*slat))**(e/2)
    k = m70_t70*t/m

    scale=(1./k)
    return scale

def wraplon(lon):
    lon = lon % 360.0
    return lon

def lon360to180(lon):
    if np.any(lon > 360.0) or np.anay(lon < 0.0):
        print("Warning: lon outside expected range")
        lon = wraplon(lon)
    #lon[lon > 180.0] -= 360.0
    #lon180 = (lon+180) - np.floor((lon+180)/360)*360 - 180
    lon = lon - (lon.astype(int)/180)*360.0
    return lon

def lon180to360(lon):
    if np.any(lon > 180.0) or np.anay(lon < -180.0):
        print("Warning: lon outside expected range")
        lon = lon360to180(lon)
    #lon[lon < 0.0] += 360.0
    lon = (lon + 360.0) % 360.0
    return lon

#Want to accept np arrays for these
def dd2dms(dd):
    n = dd < 0
    dd = abs(dd)
    m,s = divmod(dd*3600,60)
    d,m = divmod(m,60)
    if n:
        d = -d
    return d,m,s

def dms2dd(d,m,s):
    if d < 0:
        sign = -1
    else:
        sign = 1
    dd = sign * (int(abs(d)) + float(m) / 60 + float(s) / 3600)
    return dd

#Note: this needs some work, not sure what input str format was supposed to be
def dms2dd_str(dms_str):
    import re
    dms_str = re.sub(r'\s', '', dms_str)
    if re.match('[swSW]', dms_str):
        sign = -1
    else:
        sign = 1
    (degree, minute, second, frac_seconds, junk) = re.split('\D+', dms_str, maxsplit=4)
    #dd = sign * (int(degree) + float(minute) / 60 + float(second) / 3600 + float(frac_seconds) / 36000)
    dd = dms2dd(degree*sign, minute, second+frac_seconds) 
    return dd

#Note: These should work with input np arrays
#Note: these functions are likely in osr/pyproj
#GDAL model used here - upper left corner of upper left pixel for mX, mY (and in GeoTransform)
def mapToPixel(mX, mY, geoTransform):
    mX = np.asarray(mX)
    mY = np.asarray(mY)
    if geoTransform[2] + geoTransform[4] == 0:
        pX = ((mX - geoTransform[0]) / geoTransform[1]) - 0.5
        pY = ((mY - geoTransform[3]) / geoTransform[5]) - 0.5
    else:
        pX, pY = applyGeoTransform(mX, mY, invertGeoTransform(geoTransform))
    #return int(pX), int(pY)
    return pX, pY

#Add 0.5 px offset to account for GDAL model - gt 0,0 is UL corner, pixel 0,0 is center
def pixelToMap(pX, pY, geoTransform):
    pX = np.asarray(pX, dtype=float)
    pY = np.asarray(pY, dtype=float)
    pX += 0.5
    pY += 0.5
    mX, mY = applyGeoTransform(pX, pY, geoTransform)
    return mX, mY

#Keep this clean and deal with 0.5 px offsets in pixelToMap
def applyGeoTransform(inX, inY, geoTransform):
    inX = np.asarray(inX)
    inY = np.asarray(inY)
    outX = geoTransform[0] + inX * geoTransform[1] + inY * geoTransform[2]
    outY = geoTransform[3] + inX * geoTransform[4] + inY * geoTransform[5]
    return outX, outY

def invertGeoTransform(geoTransform):
    # we assume a 3rd row that is [1 0 0]
    # compute determinate
    det = geoTransform[1] * geoTransform[5] - geoTransform[2] * geoTransform[4]
    if abs(det) < 0.000000000000001:
        return
    invDet = 1.0 / det
    # compute adjoint and divide by determinate
    outGeoTransform = [0, 0, 0, 0, 0, 0]
    outGeoTransform[1] = geoTransform[5] * invDet
    outGeoTransform[4] = -geoTransform[4] * invDet
    outGeoTransform[2] = -geoTransform[2] * invDet
    outGeoTransform[5] = geoTransform[1] * invDet
    outGeoTransform[0] = (geoTransform[2] * geoTransform[3] - geoTransform[0] * geoTransform[5]) * invDet
    outGeoTransform[3] = (-geoTransform[1] * geoTransform[3] + geoTransform[0] * geoTransform[4]) * invDet
    return outGeoTransform

#Note: this is very fast for mean, std, count
#Significantly slower for median
def block_stats(x,y,z,ds,stat='median'):
    import scipy.stats as stats
    extent = ds_extent(ds)
    #[[xmin, xmax], [ymin, ymax]]
    range = [[extent[0], extent[2]], [extent[1], extent[3]]]
    #bins = (ns, nl)
    bins = (ds.RasterXSize, ds.RasterYSize)
    if stat == 'max':
        stat = np.max
    elif stat == 'min':
        stat = np.min
    #block_count, xedges, yedges, bin = stats.binned_statistic_2d(x,y,z,'count',bins,range)
    block_stat, xedges, yedges, bin = stats.binned_statistic_2d(x,y,z,stat,bins,range)
    #Get valid blocks
    #if (stat == 'median') or (stat == 'mean'):
    if stat in ('median', 'mean', np.max, np.min):
        idx = ~np.isnan(block_stat)
    else:
        idx = (block_stat != 0)
    idx_idx = idx.nonzero()
    #Cell centers
    res = [(xedges[1] - xedges[0]), (yedges[1] - yedges[0])]
    out_x = xedges[:-1]+res[0]/2.0
    out_y = yedges[:-1]+res[1]/2.0
    out_x = out_x[idx_idx[0]]
    out_y = out_y[idx_idx[1]]
    out_z = block_stat[idx]
    return out_x, out_y, out_z

#Note: the above method returns block_stat, which is already a continuous grid
#Just need to account for ndv and the upper left x_edge and y_edge

def block_stats_grid(x,y,z,ds,stat='median'):
    mx, my, mz = block_stats(x,y,z,ds,stat)
    gt = ds.GetGeoTransform()
    pX, pY = mapToPixel(mx, my, gt)
    shape = (ds.RasterYSize, ds.RasterXSize)
    ndv = -9999.0
    a = np.full(shape, ndv)
    a[pY.astype('int'), pX.astype('int')] = mz
    return np.ma.masked_equal(a, ndv) 

#This was an abandoned attempt to split the 2D binning into smaller pieces
#Want to use crude spatial filter to chunk points, then run the median binning
#Instead, just export points and use point2dem
"""
def block_stats_grid_parallel(x,y,z,ds,stat='median'):
    extent = ds_extent(ds)
    bins = (ds.RasterXSize, ds.RasterYSize)
    res = get_res(ds)

    #Define block extents
    target_blocksize = 10000.
    blocksize = floor(target_blocksize/float(res)) * res

    xblocks = np.append(np.arange(extent[0], extent[2], blocksize), extent[2])
    yblocks = np.append(np.arange(extent[1], extent[3], blocksize), extent[3])
    for i in range(xblocks.size-1):
        for j in range(yblocks.size-1):
            extent = [xblocks[i], yblocks[j], xblocks[i+1], yblocks[j+1]]
            

    xmin, ymin, xmax, ymax = extent
    idx = ((x >= xmin) & (x <= xmax) & (y >= ymin) & (y <= ymax))
    x[idx], y[idx], z[idx]
    mx, my, mz = block_stats(x,y,z,ds,stat)

    import scipy.stats as stats
    range = [[extent[0], extent[2]], [extent[1], extent[3]]]
    block_stat, xedges, yedges, bin = stats.binned_statistic_2d(x,y,z,stat,bins,range)
    if stat in ('median', 'mean', np.max, np.min):
        idx = ~np.isnan(block_stat)
    else:
        idx = (block_stat != 0)
    idx_idx = idx.nonzero()
    #Cell centers
    #res = [(xedges[1] - xedges[0]), (yedges[1] - yedges[0])]
    out_x = xedges[:-1]+res[0]/2.0
    out_y = yedges[:-1]+res[1]/2.0
    out_x = out_x[idx_idx[0]]
    out_y = out_y[idx_idx[1]]
    out_z = block_stat[idx]
    return out_x, out_y, out_z


    gt = ds.GetGeoTransform()
    pX, pY = mapToPixel(mx, my, gt)
    shape = (ds.RasterYSize, ds.RasterXSize)
    ndv = -9999.0
    a = np.full(shape, ndv)
    a[pY.astype('int'), pX.astype('int')] = mz
    return np.ma.masked_equal(a, ndv) 
"""

def block_stats_grid_gen(x, y, z, res=None, srs=None, stat='median'):
    #extent = np.array([x.min(), x.max(), y.min(), y.max()])
    extent = np.array([x.min(), y.min(), x.max(), y.max()])
    if res is None:
        res = int((extent[2]-extent[0])/256.0)
    ds = mem_ds(res, extent, srs)
    return block_stats_grid(x,y,z,ds,stat), ds

def mem_ds(res, extent, srs=None, dtype=gdal.GDT_Float32):
    #These round down to int
    #dst_ns = int((extent[2] - extent[0])/res)
    #dst_nl = int((extent[3] - extent[1])/res)
    #This should pad by 1 pixel, but not if extent and res were calculated together to give whole int
    dst_ns = int((extent[2] - extent[0])/res + 0.99)
    dst_nl = int((extent[3] - extent[1])/res + 0.99)
    m_ds = gdal.GetDriverByName('MEM').Create('', dst_ns, dst_nl, 1, dtype)
    m_gt = [extent[0], res, 0, extent[3], 0, -res]
    m_ds.SetGeoTransform(m_gt)
    if srs is not None:
        m_ds.SetProjection(srs.ExportToWkt())
    return m_ds

#This computes extent and res
#Might be simpler to create a temporary dataset
def block_stats_gen(x,y,z,stat='median',bins=None,res=None):
    from scipy import stats
    #res should be (x_res, y_res)
    #bins should be (x_bins, y_bins)
    range = np.array([[x.min(), x.max()],[y.min(), y.max()]])
    #dim = np.array([int(round(range[0][1] - range[0][0])), int(round(range[1][1] - range[1][0]))])
    dim = np.array([int(np.ceil(range[0][1] - range[0][0])), int(np.ceil(range[1][1] - range[1][0]))])
    if (res is not None) and (bins is None):
        res = np.array(res)
        bins = (np.ceil(dim/res.astype('float'))).astype(int)
    if (bins is not None) and (res is None):
        bins = np.array(bins)
        res = dim/(bins).astype('float')
    #Note: bins is (nx, ny)
    block_stat, xedges, yedges, bin = stats.binned_statistic_2d(x,y,z,stat,bins,range)
    #gt should be upper left pixel coords
    gt = (range[0][0], res[1], 0.0, range[1][1], 0.0, -res[0])
    return gt  # TODO I think this is what you want to return here

#Modify proj/gt of dst_fn in place
def copyproj(src_fn, dst_fn, gt=True):
    src_ds = gdal.Open(src_fn, gdal.GA_ReadOnly)
    dst_ds = gdal.Open(dst_fn, gdal.GA_Update)
    dst_ds.SetProjection(src_ds.GetProjection())
    if gt:
        src_gt = np.array(src_ds.GetGeoTransform())
        src_dim = np.array([src_ds.RasterXSize, src_ds.RasterYSize])
        dst_dim = np.array([dst_ds.RasterXSize, dst_ds.RasterYSize])
        if np.any(src_dim != dst_dim):
            res_factor = src_dim/dst_dim.astype(float)
            src_gt[[1, 5]] *= max(res_factor)
            #src_gt[[1, 5]] *= min(res_factor)
            #src_gt[[1, 5]] *= res_factor
        dst_ds.SetGeoTransform(src_gt)
    src_ds = None
    dst_ds = None

#Duplicate the geometry, or segfault
#See: http://trac.osgeo.org/gdal/wiki/PythonGotchas
def geom_dup(geom):
    g = ogr.CreateGeometryFromWkt(geom.ExportToWkt())
    g.AssignSpatialReference(geom.GetSpatialReference())
    return g 

#This should be a function of a new geom class
#Assumes geom has srs defined
#Modifies geom in place
def geom_transform(geom, t_srs):
    s_srs = geom.GetSpatialReference()
    if not s_srs.IsSame(t_srs):
        ct = osr.CoordinateTransformation(s_srs, t_srs)
        geom.Transform(ct)
        geom.AssignSpatialReference(t_srs)

def shp_fieldnames(lyr):
    fdef = lyr.GetLayerDefn()
    f_list = []
    for i in range(fdef.GetFieldCount()):
        f_list.append(fdef.GetFieldDefn(i).GetName())
    return f_list

#Get a dictionary for all features in a shapefile
#Optionally, specify fields
def shp_dict(shp_fn, fields=None, geom=True):
    from . import timelib
    ds = ogr.Open(shp_fn)
    lyr = ds.GetLayer()
    nfeat = lyr.GetFeatureCount()
    print('%i input features\n' % nfeat)
    if fields is None:
        fields = shp_fieldnames(lyr)
    d_list = []
    for n,feat in enumerate(lyr):
        d = {}
        if geom:
            geom = feat.GetGeometryRef()
            d['geom'] = geom
        for f_name in fields:
            i = str(feat.GetField(f_name))
            if 'date' in f_name:
                # date_f = f_name
                #If d is float, clear off decimal
                i = i.rsplit('.')[0]
                i = timelib.strptime_fuzzy(str(i))
            d[f_name] = i
        d_list.append(d)
    #d_list_sort = sorted(d_list, key=lambda k: k[date_f])
    return d_list

#See https://pcjericks.github.io/py-gdalogr-cookbook/vector_layers.html#convert-vector-layer-to-array
#Should check srs, as shp could be WGS84
def shp2array(shp_fn, r_ds=None, res=None, extent=None):
    shp_ds = ogr.Open(shp_fn)
    lyr = shp_ds.GetLayer()
    # dst_dt = gdal.GDT_Byte
    ndv = 0
    if r_ds is not None:
        extent = ds_extent(r_ds)
        res = get_res(r_ds, square=True)[0] 
        # dst_ns = r_ds.RasterXSize
        # dst_nl = r_ds.RasterYSize
    else:
        if res is None:
            sys.exit("Must specify input res")
        if extent is None:
            extent = lyr.GetExtent()
    m_ds = mem_ds(res, extent, srs=None, dtype=gdal.GDT_Byte)
    b = m_ds.GetRasterBand(1)
    b.SetNoDataValue(ndv)
    #b.Fill(ndv)
    gdal.RasterizeLayer(m_ds, [1], lyr, burn_values=[1])
    a = b.ReadAsArray()
    a = ~(a.astype('Bool'))
    return a

#Get geom from shapefile
#Need to handle multi-part geom
#http://osgeo-org.1560.x6.nabble.com/Multipart-to-singlepart-td3746767.html
def shp2geom(shp_fn):
    ds = ogr.Open(shp_fn)
    lyr = ds.GetLayer()
    srs = lyr.GetSpatialRef()
    lyr.ResetReading()
    geom_list = []
    for feat in lyr:
        geom = feat.GetGeometryRef()
        geom.AssignSpatialReference(srs)
        #Duplicate the geometry, or segfault
        #See: http://trac.osgeo.org/gdal/wiki/PythonGotchas
        #g = ogr.CreateGeometryFromWkt(geom.ExportToWkt())
        #g.AssignSpatialReference(srs)
        g = geom_dup(geom)
        geom_list.append(g)
    #geom = ogr.ForceToPolygon(' '.join(geom_list))    
    #Dissolve should convert multipolygon to single polygon 
    #return geom_list[0]
    ds = None
    return geom_list

#Write out a shapefile for input geometry
#Useful for debugging
def geom2shp(geom, out_fn, fields=False):
    from . import timelib
    driverName = "ESRI Shapefile"
    drv = ogr.GetDriverByName(driverName)
    if os.path.exists(out_fn):
        drv.DeleteDataSource(out_fn)
    out_ds = drv.CreateDataSource(out_fn)
    out_lyrname = os.path.splitext(os.path.split(out_fn)[1])[0]
    geom_srs = geom.GetSpatialReference()
    geom_type = geom.GetGeometryType()
    out_lyr = out_ds.CreateLayer(out_lyrname, geom_srs, geom_type)
    if fields:
        field_defn = ogr.FieldDefn("name", ogr.OFTString)
        field_defn.SetWidth(128)
        out_lyr.CreateField(field_defn)
        #field_defn = ogr.FieldDefn("date", ogr.OFTString)
        field_defn = ogr.FieldDefn("date", ogr.OFTInteger)
        field_defn.SetWidth(32)
        out_lyr.CreateField(field_defn)
    out_feat = ogr.Feature(out_lyr.GetLayerDefn())
    out_feat.SetGeometry(geom)
    if fields:
        out_feat_name = os.path.splitext(out_fn)[0]
        #out_feat_date = str(timelib.fn_getdatetime(out_fn))
        #out_feat_date = int(timelib.fn_getdatetime(out_fn).strftime('%Y%m%d%H%M'))
        out_feat_date = int(timelib.fn_getdatetime(out_fn).strftime('%Y%m%d'))
        out_feat.SetField("name", out_feat_name)
        out_feat.SetField("date", out_feat_date)
    out_lyr.CreateFeature(out_feat)
    out_ds = None
    #return status?

#get_outline is an attempt to reproduce the PostGIS Raster ST_MinConvexHull function
#Could potentially do the following:
#Extract random pts from unmasked elements, get indices
#Run scipy convex hull
#Convert hull indices to mapped coords

#See this:
#http://stackoverflow.com/questions/3654289/scipy-create-2d-polygon-mask

#This generates a wkt polygon outline of valid data for the input raster
#Need to implement geoma, or take ma as optional argument don't want to load again
def get_outline(ds, t_srs=None, scale=1.0, simplify=False, convex=False):
    gt = np.array(ds.GetGeoTransform())
    
    #Want to limit the dimensions of a, as notmasked_edges is slow
    from . import iolib
    a = iolib.gdal_getma_sub(ds, scale=scale)

    #Create empty geometry
    geom = ogr.Geometry(ogr.wkbPolygon)
    #Check to make sure we have unmasked data
    if a.count() != 0:
        #Scale the gt for reduced resolution
        #The UL coords should remain the same, as any rounding will trim LR
        if (scale != 1.0):
            gt[1] *= scale
            gt[5] *= scale
        #Get srs
        ds_srs = get_ds_srs(ds)
        if t_srs is None:
            t_srs = ds_srs
        #Find the unmasked edges
        #Note: using only axis=0 from notmasked_edges will miss undercuts - see malib.get_edgemask
        #Better ways to do this - binary mask, sum (see numpy2stl)
        #edges0, edges1, edges = malib.get_edges(a)
        px = np.ma.notmasked_edges(a, axis=0)
        # coord = []
        #Combine edge arrays, reversing order and adding first point to complete polygon
        x = np.concatenate((px[0][1][::1], px[1][1][::-1], [px[0][1][0]]))
        #x = np.concatenate((edges[0][1][::1], edges[1][1][::-1], [edges[0][1][0]]))
        y = np.concatenate((px[0][0][::1], px[1][0][::-1], [px[0][0][0]]))
        #y = np.concatenate((edges[0][0][::1], edges[1][0][::-1], [edges[0][0][0]]))
        #Use np arrays for computing mapped coords
        mx, my = pixelToMap(x, y, gt)
        #Create wkt string
        geom_wkt = 'POLYGON(({0}))'.format(', '.join(['{0} {1}'.format(*a) for a in zip(mx,my)]))
        geom = ogr.CreateGeometryFromWkt(geom_wkt)
        if not ds_srs.IsSame(t_srs):
            ct = osr.CoordinateTransformation(ds_srs, t_srs)
            geom.Transform(ct)
        #Make sure geometry has correct srs assigned
        geom.AssignSpatialReference(t_srs)
        if not geom.IsValid():
            tol = gt[1] * 0.1
            geom = geom.Simplify(tol)
        #Need to get output units and extent for tolerance specification
        if simplify:
            #2 pixel tolerance
            tol = gt[1] * 2
            geom = geom.Simplify(tol)
        if convex:
            geom = geom.ConvexHull()
    else:
        print("No unmasked values found")
    return geom

#Given an input line geom, generate points at fixed interval
def line2pts(geom, dl=None):
    #Extract list of (x,y) tuples at nodes
    nodes = geom.GetPoints()
    #print "%i nodes" % len(nodes)
   
    #Point spacing in map units
    if dl is None:
        nsteps=1000
        dl = geom.Length()/nsteps

    #This only works for equidistant projection!
    #l = np.arange(0, geom.Length(), dl)

    #Initialize empty lists
    l = []
    mX = []
    mY = []

    #Add first point to output lists
    l += [0]
    x = nodes[0][0]
    y = nodes[0][1]
    mX += [x]
    mY += [y]

    #Remainder
    rem_l = 0
    #Previous length (initially 0)
    last_l = l[-1]
    
    #Loop through each line segment in the feature
    for i in range(0,len(nodes)-1):
        x1, y1 = nodes[i]
        x2, y2 = nodes[i+1]
      
        #Total length of segment
        tl = np.sqrt((x2-x1)**2 + (y2-y1)**2)

        #Number of dl steps we can fit in this segment
        #This returns floor 
        steps = int((tl+rem_l)/dl)

        if steps > 0:
            dx = ((x2-x1)/tl)*dl
            dy = ((y2-y1)/tl)*dl
            rem_x = rem_l*(dx/dl)
            rem_y = rem_l*(dy/dl)
            
            #Loop through each step and append to lists
            for n in range(1, steps+1):
                l += [last_l + (dl*n)]
                #Remove the existing remainder
                x = x1 + (dx*n) - rem_x
                y = y1 + (dy*n) - rem_y
                mX += [x]
                mY += [y]

            #Note: could just build up arrays of pX, pY for entire line, then do single z extraction
            #Update the remainder
            rem_l += tl - (steps * dl)
            last_l = l[-1]
        else:
            rem_l += tl 

    return l, mX, mY 
    
#Return resolution stats for an input dataset list
def get_res_stats(ds_list, t_srs=None):
    if t_srs is None:
        t_srs = get_ds_srs(ds_list[0]) 
    res = np.array([get_res(ds, t_srs=t_srs) for ds in ds_list])
    #Check that all projections are identical
    #gt_array = np.array([ds.GetGeoTransform() for ds in args])
    #xres = gt_array[:,1]
    #yres = -gt_array[:,5]
    #if xres == yres:
    #res = np.concatenate((xres, yres))
    min = np.min(res)
    max = np.max(res)
    mean = np.mean(res)
    med = np.median(res)
    return (min, max, mean, med)

#Get resolution of dataset in specified coordinate system
#mpd = 111319.9
def get_res(ds, t_srs=None, square=False):
    gt = ds.GetGeoTransform()
    ds_srs = get_ds_srs(ds)
    #This is Xres, Yres
    res = [gt[1], np.abs(gt[5])]
    if square:
        res = [np.mean(res), np.mean(res)]
    if t_srs is not None and not ds_srs.IsSame(t_srs):
        if True:
            #This diagonal approach is similar to the approach in gdaltransformer.cpp
            #Bad news for large extents near the poles
            #ullr = get_ullr(ds, t_srs)
            #diag = np.sqrt((ullr[0]-ullr[2])**2 + (ullr[1]-ullr[3])**2)
            extent = ds_extent(ds, t_srs)
            diag = np.sqrt((extent[2]-extent[0])**2 + (extent[3]-extent[1])**2)
            res = diag / np.sqrt(ds.RasterXSize**2 + ds.RasterYSize**2)
            res = [res, res]
        else:        
            #Compute from center pixel
            ct = osr.CoordinateTransformation(ds_srs, t_srs)
            pt = get_center(ds)
            #Transform center coordinates
            pt_ct = ct.TransformPoint(*pt)
            #Transform center + single pixel offset coordinates
            pt_ct_plus = ct.TransformPoint(pt[0] + gt[1], pt[1] + gt[5])
            #Compute resolution in new units 
            res = [pt_ct_plus[0] - pt_ct[0], np.abs(pt_ct_plus[1] - pt_ct[1])]
    return res

#Return center coordinates
def get_center(ds, t_srs=None):
    gt = ds.GetGeoTransform()
    ds_srs = get_ds_srs(ds)
    #Note: this is center of center pixel, not ul corner of center pixel
    center = [gt[0] + (gt[1] * ds.RasterXSize/2.0), gt[3] + (gt[5] * ds.RasterYSize/2.0)]
    #include t_srs.Validate() and t_srs.Fixup()
    if t_srs is not None and not ds_srs.IsSame(t_srs):
        ct = osr.CoordinateTransformation(ds_srs, t_srs)
        center = list(ct.TransformPoint(*center)[0:2])
    return center

#Get srs object for input dataset
def get_ds_srs(ds):
    ds_srs = osr.SpatialReference()
    ds_srs.ImportFromWkt(ds.GetProjectionRef())
    return ds_srs

#Return True if ds has proper srs defined
def srs_check(ds):
    # ds_srs = get_ds_srs(ds)
    gt = np.array(ds.GetGeoTransform())
    gt_check = ~np.all(gt == np.array((0.0, 1.0, 0.0, 0.0, 0.0, 1.0)))
    proj_check = (ds.GetProjection() != '')
    #proj_check = ds_srs.IsProjected()
    out = False
    if gt_check and proj_check:  
        out = True
    return out

#Check to see if dataset is empty after warp
def ds_IsEmpty(ds):
    out = False
    b = ds.GetRasterBand(1)
    #Looks like this throws:
    #ERROR 1: Failed to compute min/max, no valid pixels found in sampling.
    #Should just catch this rater than bothering with logic below
    try: 
        mm = b.ComputeRasterMinMax()
        if (mm[0] == mm[1]): 
            ndv = b.GetNoDataValue()
            if ndv is None:
                out = True
            else:
                if (mm[0] == ndv):
                    out = True
    except Exception:
        out = True 
    #Check for std of nan
    #import math
    #stats = b.ComputeStatistics(1)
    #for x in stats:
    #    if math.isnan(x):
    #       out = True
    #       break
    return out

#Return min/max extent of dataset
#xmin, xmax, ymin, ymax
#If t_srs is specified, output will be converted to specified srs
def ds_extent(ds, t_srs=None):
    ul, ll, ur, lr = gt_corners(ds.GetGeoTransform(), ds.RasterXSize, ds.RasterYSize) 
    ds_srs = get_ds_srs(ds) 
    if t_srs is not None and not ds_srs.IsSame(t_srs):
        ct = osr.CoordinateTransformation(ds_srs, t_srs)
        #Check to see if ct creation failed
        #if ct == NULL:
        #Check to see if transform failed
        #if not ct.TransformPoint(extent[0], extent[1]):
        #Need to check that transformed coordinates fall within appropriate bounds
        ul = ct.TransformPoint(*ul)
        ll = ct.TransformPoint(*ll)
        ur = ct.TransformPoint(*ur)
        lr = ct.TransformPoint(*lr)
    extent = corner_extent(ul, ll, ur, lr)
    return extent 

def gt_corners(gt, nx, ny):
    ul = [gt[0], gt[3]]
    ll = [gt[0], gt[3] + (gt[5] * ny)]
    ur = [gt[0] + (gt[1] * nx), gt[3]]
    lr = [gt[0] + (gt[1] * nx), gt[3] + (gt[5] * ny)]
    return ul, ll, ur, lr

def corner_extent(ul, ll, ur, lr): 
    xmin = min(ul[0], ll[0], ur[0], lr[0])
    xmax = max(ul[0], ll[0], ur[0], lr[0])
    ymin = min(ul[1], ll[1], ur[1], lr[1])
    ymax = max(ul[1], ll[1], ur[1], lr[1])
    extent = [xmin, ymin, xmax, ymax]
    return extent
    
#This is called by malib.DEM_stack, where we don't necessarily have a ds
def gt_extent(gt, nx, ny):
    extent = corner_extent(*gt_corners(gt, nx, ny))
    return extent 

#Need to test with noninteger res
def nround(x, base=1):
    return int(base * round(float(x)/base))

#Round extents to nearest pixel
#Should really pad these outward rather than round
def extent_round(extent, res=1.0):
    #Should force initial stack reation to multiples of res
    extent_round = [nround(i, res) for i in extent]
    #Check that bounds are within existing extent
    extent_round[0] = max(extent[0], extent_round[0])
    extent_round[1] = max(extent[1], extent_round[1])
    extent_round[2] = min(extent[2], extent_round[2])
    extent_round[3] = min(extent[3], extent_round[3])
    return extent_round

#Return dataset bbox envelope as geom
def ds_geom(ds, t_srs=None):
    gt = ds.GetGeoTransform()
    ds_srs = get_ds_srs(ds)
    if t_srs is None:
        t_srs = ds_srs
    ns = ds.RasterXSize
    nl = ds.RasterYSize
    x = np.array([0, ns, ns, 0, 0], dtype=float)
    y = np.array([0, 0, nl, nl, 0], dtype=float)
    #Note: pixelToMap adds 0.5 to input coords, need to account for this here
    x -= 0.5
    y -= 0.5
    mx, my = pixelToMap(x, y, gt)
    geom_wkt = 'POLYGON(({0}))'.format(', '.join(['{0} {1}'.format(*a) for a in zip(mx,my)]))
    geom = ogr.CreateGeometryFromWkt(geom_wkt)
    geom.AssignSpatialReference(ds_srs)
    if not ds_srs.IsSame(t_srs):
        geom_transform(geom, t_srs)
    return geom

def geom_extent(geom):
    #Envelope is ul_x, ur_x, lr_y, ll_y (?)
    env = geom.GetEnvelope()
    #return xmin, ymin, xmax, ymax 
    return [env[0], env[2], env[1], env[3]]

#Compute dataset extent using geom
#This is cleaner than the approach above
def ds_geom_extent(ds, t_srs=None):
    geom = ds_geom(ds, t_srs)
    return geom_extent(geom)

#Quick and dirty filter to check for points inside bbox
def pt_within_extent(x, y, extent):
    xmin, ymin, xmax, ymax = extent
    idx = ((x >= xmin) & (x <= xmax) & (y >= ymin) & (y <= ymax)) 
    #return x[idx], y[idx]
    return idx

#Pad extent
#Want to rewrite to allow for user-specified map units in addition to percentage
def pad_extent(extent, perc=0.1, uniform=False):
    e = np.array(extent)
    dx = e[2] - e[0]
    dy = e[3] - e[1]
    if uniform:
        dx = dy = np.mean([dx, dy])
    return e + (perc * np.array([-dx, -dy, dx, dy]))

"""
Extent notes:
gdalwarp uses '-te xmin ymin xmax ymax'
gdalbuildvrt uses '-te xmin ymin xmax ymax'
gdal_translate uses '-projwin ulx uly lrx lry' or '-projwin xmin ymax xmax ymin'
"""

#What happens if input geom have different t_srs???
#Add option to return envelope, don't need additional functions to do this
#Note: this can return multipolygon geometry!
def geom_union(geom_list, **kwargs):
    convex=False
    union = geom_list[0]
    for geom in geom_list[1:]:
        union = union.Union(geom)
    if convex:
        union = union.ConvexHull()
    return union

def ds_geom_union(ds_list, **kwargs):
    ref_srs = get_ds_srs(ds_list[0]) 
    if 't_srs' in kwargs: 
        if kwargs['t_srs'] is not None:
            if not ref_srs.IsSame(kwargs['t_srs']):
                ref_srs = kwargs['t_srs']
    geom_list = []
    for ds in ds_list:
        geom_list.append(ds_geom(ds, t_srs=ref_srs))
    union = geom_union(geom_list)
    return union

#Check to make sure we have at least 2 input ds
def ds_geom_union_extent(ds_list, **kwargs):
    union = ds_geom_union(ds_list, **kwargs)
    #Envelope is ul_x, ur_x, lr_y, lr_x
    #Define new geom class with better Envelope options?
    env = union.GetEnvelope()
    return [env[0], env[2], env[1], env[3]]

#Do we need to assign srs after the intersection here?
#intersect.AssignSpatialReference(srs)
def geom_intersection(geom_list, **kwargs):
    convex=False
    intsect = geom_list[0]
    valid = False
    for geom in geom_list[1:]:
        if intsect.Intersects(geom):
            valid = True
            intsect = intsect.Intersection(geom)
    if convex:
        intsect = intsect.ConvexHull()
    if not valid:
        intsect = None
    return intsect 

#Compute width and height of geometry in projected units
def geom_wh(geom):
    e = geom.GetEnvelope()
    h = e[1] - e[0]
    w = e[3] - e[2]
    return w, h

#Check to make sure we have at least 2 input ds
#Check to make sure intersection is valid
#***
#This means checking that stereographic projections don't extend beyond equator
#***
def ds_geom_intersection(ds_list, **kwargs):
    ref_srs = get_ds_srs(ds_list[0]) 
    if 't_srs' in kwargs: 
        if kwargs['t_srs'] is not None:
            if not ref_srs.IsSame(kwargs['t_srs']):
                ref_srs = kwargs['t_srs']
    geom_list = []
    for ds in ds_list:
        geom_list.append(ds_geom(ds, t_srs=ref_srs))
    intsect = geom_intersection(geom_list)
    return intsect 

def ds_geom_intersection_extent(ds_list, **kwargs):
    intsect = ds_geom_intersection(ds_list, **kwargs)
    if intsect is not None:
        #Envelope is ul_x, ur_x, lr_y, lr_x
        #Define new geom class with better Envelope options?
        env = intsect.GetEnvelope()
        intsect = [env[0], env[2], env[1], env[3]]
    return intsect

#This is necessary because extent precision is different
def extent_compare(e1, e2):
    e1_f = '%0.6f %0.6f %0.6f %0.6f' % tuple(e1)
    e2_f = '%0.6f %0.6f %0.6f %0.6f' % tuple(e2)
    return e1_f == e2_f

#This is necessary because extent precision is different
def res_compare(r1, r2):
    r1_f = '%0.6f' % r1
    r2_f = '%0.6f' % r2
    return r1_f == r2_f

#Clip raster by shape
#Note, this is a hack that uses gdalwarp command line util
#It is possible to do this with GDAL/OGR python API, but this works for now
#See: http://stackoverflow.com/questions/2220749/rasterizing-a-gdal-layer
def clip_raster_by_shp(dem_fn, shp_fn):
    import subprocess
    #This is ok when writing to outdir, but clip_raster_by_shp.sh writes to raster dir
    #try:
    #    with open(dem_fn) as f: pass
    #except IOError as e:
    cmd = 'clip_raster_by_shp.sh '+dem_fn+' '+shp_fn
    print(cmd)
    subprocess.call(cmd, shell=True)
    print()
    dem_clip_fn = os.path.splitext(dem_fn)[0]+'_shpclip.tif'
    dem_clip_ds = gdal.Open(dem_clip_fn, gdal.GA_ReadOnly)
    return dem_clip_ds

#Hack
#extent is xmin ymin xmax ymax
def clip_shp(shp_fn, extent):
    import subprocess
    out_fn = os.path.splitext(shp_fn)[0]+'_clip.shp'
    #out_fn = os.path.splitext(shp_fn)[0]+'_clip'+os.path.splitext(shp_fn)[1]
    extent = [str(i) for i in extent]
    #cmd = ['ogr2ogr', '-f', 'ESRI Shapefile', out_fn, shp_fn, '-clipsrc']
    cmd = ['ogr2ogr', '-f', 'ESRI Shapefile', '-overwrite', '-t_srs', 'EPSG:3031', out_fn, shp_fn, '-clipdst']
    cmd.extend(extent)
    print(cmd)
    subprocess.call(cmd, shell=False)

#This will rasterize a geom for a given ma and geotransform
#Proper way would be to take in ds, transform geom to ds_srs, then convert to pixel coord
#Another need for Geoma
#See ogr_explode.py
#def rasterize_geom(ma, geom, gt=[0,1,0,0,1,0]):
def geom2mask(geom, ds):
    from PIL import Image, ImageDraw
    #width = ma.shape[1]
    #height = ma.shape[0]
    width = ds.RasterXSize
    height = ds.RasterYSize
    gt = ds.GetGeoTransform()

    img = Image.new('L', (width, height), 0)
    draw = ImageDraw.Draw(img)
    #Check to make sure we have polygon
    #3 is polygon, 6 is multipolygon
    #At present, this doesn't handle internal polygons
    #Want to set these to 0
    if (geom.GetGeometryType() == 3): 
        for ring in geom:
            pts = np.array(ring.GetPoints())
            px = np.array(mapToPixel(pts[:,0], pts[:,1], gt))
            px_poly = px.T.astype(int).ravel().tolist()
            draw.polygon(px_poly, outline=1, fill=1)
    elif (geom.GetGeometryType() == 6):
        for poly in geom:
            for ring in poly:
                pts = np.array(ring.GetPoints())
                px = np.array(mapToPixel(pts[:,0], pts[:,1], gt))
                px_poly = px.T.astype(int).ravel().tolist()
                draw.polygon(px_poly, outline=1, fill=1)
    # polygon = [(x1,y1),(x2,y2),...] or [x1,y1,x2,y2,...]
    mask = np.array(img).astype(bool)
    return ~mask

#These gdaldem functions should be able to ingest masked array
#Just write out temporary file, or maybe mem vrt?
#NOTE: probably want to smooth input DEM here!
def gdaldem_wrapper(fn, product='hs'):
    import subprocess
    out_fn = os.path.splitext(fn)[0]+'_%s.tif' % product
    try:
<<<<<<< HEAD
        with open(fn) as f: pass
    except IOError as e:
=======
        open(fn)
    except IOError:
>>>>>>> a0ec56f3
        print("Unable to open %s" %fn)

    valid_opt = ['hillshade', 'hs', 'slope', 'aspect', 'color-relief', 'TRI', 'TPI', 'roughness']
    bma = None
    opts = []
    if product in valid_opt: 
        if product == 'hs':
            product = 'hillshade'
            opts = ['-compute_edges',]
        cmd = ['gdaldem', product]
        cmd.extend(opts)
        cmd.extend([fn, out_fn])
        print(' '.join(cmd))
        subprocess.call(cmd, shell=False)
        ds = gdal.Open(out_fn, gdal.GA_ReadOnly)
        from . import iolib
        bma = iolib.ds_getma(ds, 1)
    else:
        print("Invalid gdaldem option specified")
    return bma 

def gdaldem_slope(fn):
    return gdaldem_wrapper(fn, 'slope')

def gdaldem_aspect(fn):
    return gdaldem_wrapper(fn, 'aspect')

#Perhaps this should be generalized, and moved to malib
def bilinear(px, py, band_array, gt):
    '''Bilinear interpolated point at(px, py) on band_array
    example: bilinear(2790501.920, 6338905.159)'''
    #import malib
    #band_array = malib.checkma(band_array)
    ndv = band_array.fill_value
    ny, nx = band_array.shape
    # Half raster cell widths
    hx = gt[1]/2.0
    hy = gt[5]/2.0
    # Calculate raster lower bound indices from point
    fx =(px -(gt[0] + hx))/gt[1]
    fy =(py -(gt[3] + hy))/gt[5]
    ix1 = int(np.floor(fx))
    iy1 = int(np.floor(fy))
    # Special case where point is on upper bounds
    if fx == float(nx - 1):
        ix1 -= 1
    if fy == float(ny - 1):
        iy1 -= 1
    # Upper bound indices on raster
    ix2 = ix1 + 1
    iy2 = iy1 + 1
    # Test array bounds to ensure point is within raster midpoints
    if(ix1 < 0) or(iy1 < 0) or(ix2 > nx - 1) or(iy2 > ny - 1):
        return ndv
    # Calculate differences from point to bounding raster midpoints
    dx1 = px -(gt[0] + ix1*gt[1] + hx)
    dy1 = py -(gt[3] + iy1*gt[5] + hy)
    dx2 =(gt[0] + ix2*gt[1] + hx) - px
    dy2 =(gt[3] + iy2*gt[5] + hy) - py
    # Use the differences to weigh the four raster values
    div = gt[1]*gt[5]
    return(band_array[iy1,ix1]*dx2*dy2/div +
            band_array[iy1,ix2]*dx1*dy2/div +
            band_array[iy2,ix1]*dx2*dy1/div +
            band_array[iy2,ix2]*dx1*dy1/div)

#Return offset for center of ds
#Offset is added to input (presumably WGS84 HAE) to get to geoid
#Jak values over fjord are ~30, offset is -29.99
#Note: requires vertical offset grids in proj share dir - see earlier note
def get_geoid_offset(ds, geoid_srs=egm08_srs):
    ds_srs = get_ds_srs(ds)
    c = get_center(ds)
    x, y, z = cT_helper(c[0], c[1], 0.0, ds_srs, geoid_srs)
    return z

#Note: the existing egm96-5 dataset has problematic extent
#warplib writes out correct res/extent, but egm96 is empty
#Eventually accept geoma
def wgs84_to_egm96(dem_ds, geoid_dir=None):
    from . import warplib

    #Check input dem_ds - make sure WGS84

    geoid_dir = os.getenv('ASP_DATA')
    if geoid_dir is None:
        print("No geoid directory available")
        print("Set ASP_DATA or specify")
    
    egm96_fn = geoid_dir+'/geoids-1.1/egm96-5.tif' 
    try:
        open(egm96_fn)
    except IOError:
        sys.exit("Unable to find "+egm96_fn)
    egm96_ds = gdal.Open(egm96_fn)

    #Warp egm96 to match the input ma
    ds_list = warplib.memwarp_multi([dem_ds, egm96_ds], res='first', extent='first', t_srs='first') 

    #Try two-step with extent/res in wgs84
    #ds_list = warplib.memwarp_multi([dem_ds, egm96_ds], res='first', extent='intersection', t_srs='last') 
    #ds_list = warplib.memwarp_multi([dem_ds, ds_list[1]], res='first', extent='first', t_srs='first')

    print("Extracting ma from dem and egm96 ds")
    from . import iolib
    dem = iolib.ds_getma(ds_list[0])
    egm96 = iolib.ds_getma(ds_list[1])

    print("Removing offset")
    dem_egm96 = dem - egm96
   
    return dem_egm96

#Run ASP dem_geoid adjustment utility
#Note: this is multithreaded
def dem_geoid(dem_fn):
    out_prefix = os.path.splitext(dem_fn)[0]
    adj_fn = out_prefix +'-adj.tif'
    if not os.path.exists(adj_fn):
        import subprocess
        cmd_args = ["-o", out_prefix, dem_fn]
        cmd = ['dem_geoid'] + cmd_args
        #cmd = 'dem_geoid -o %s %s' % (out_prefix, dem_fn)
        print(' '.join(cmd))
        subprocess.call(cmd, shell=False)
    adj_ds = gdal.Open(adj_fn, gdal.GA_ReadOnly)
    return adj_ds
    #import iolib
    #return iolib.ds_getma(adj_ds, 1)

def dem_geoid_offsetgrid_ds(ds, out_fn=None):
    from . import iolib
    a = iolib.ds_getma(ds)
    a[:] = 0.0
    if out_fn is None:
        out_fn = '/tmp/geoidoffset.tif'
    iolib.writeGTiff(a, out_fn, ds, ndv=-9999)
    import subprocess
    cmd_args = ["--geoid", "EGM2008", "-o", os.path.splitext(out_fn)[0], out_fn]
    cmd = ['dem_geoid'] + cmd_args
    print(' '.join(cmd))
    subprocess.call(cmd, shell=False)
    os.rename(os.path.splitext(out_fn)[0]+'-adj.tif', out_fn)
    o = iolib.fn_getma(out_fn)
    return o

def dem_geoid_offsetgrid(dem_fn):
    ds = gdal.Open(dem_fn)
    out_fn = os.path.splitext(dem_fn)[0]+'_EGM2008offset.tif'
    o = dem_geoid_offsetgrid_ds(ds, out_fn)
    return o

#Note: funcitonality with masking needs work
def map_interp(bma, gt, stride=1, full_array=True):
    import scipy.interpolate
<<<<<<< HEAD
    from . import malib
=======
    from . import iolib
>>>>>>> a0ec56f3
    mx, my = get_xy_ma(bma, gt, stride, origmask=True)
    x, y, z = np.array([mx.compressed(), my.compressed(), bma.compressed()])
    #Define the domain for the interpolation
    if full_array:
        #Interpolate over entire array
        xi, yi = get_xy_ma(bma, gt, stride, origmask=False)
    else:
        #Interpolate over buffered area around points
        newmask = iolib.maskfill(bma)
        newmask = iolib.mask_dilate(bma, iterations=3)
        xi, yi = get_xy_ma(bma, gt, stride, newmask=newmask)
        xi = xi.compressed()
        yi = yi.compressed()
    #Do the interpolation
    zi = scipy.interpolate.griddata((x,y), z, (xi,yi), method='cubic')
    #f = scipy.interpolate.BivariateSpline(x, y, z)
    #zi = f(xi, yi, grid=False)
    #f = scipy.interpolate.interp2d(x, y, z, kind='cubic')
    #This is a 2D array, only need to specify 1D arrays of x and y for output grid
    #zi = f(xi, yi)
    if full_array:
        zia = np.ma.fix_invalid(zi, fill_value=bma.fill_value)
    else:
        pxi, pyi = mapToPixel(xi, yi, gt)
        pxi = np.clip(pxi.astype(int), 0, bma.shape[1])
        pyi = np.clip(pyi.astype(int), 0, bma.shape[0])
        zia = np.ma.masked_all_like(bma)
        zia.set_fill_value(bma.fill_value)
        zia[pyi, pxi] = zi
    return zia

def get_xy_ma(bma, gt, stride=1, origmask=True, newmask=None):
    pX = np.arange(0, bma.shape[1], stride)
    pY = np.arange(0, bma.shape[0], stride)
    psamp = np.meshgrid(pX, pY)
    #if origmask:
    #    psamp = np.ma.array(psamp, mask=np.ma.getmaskarray(bma), fill_value=0)
    mX, mY = pixelToMap(psamp[0], psamp[1], gt)
    mask = None
    if origmask:
        mask = np.ma.getmaskarray(bma)[::stride]
    if newmask is not None:
        mask = newmask[::stride]
    mX = np.ma.array(mX, mask=mask, fill_value=0)
    mY = np.ma.array(mY, mask=mask, fill_value=0)
    return mX, mY

def get_xy_grids(ds, stride=1, getval=False):
    gt = ds.GetGeoTransform()
    #stride = stride_m/gt[1]
    pX = np.arange(0, ds.RasterXSize, stride)
    pY = np.arange(0, ds.RasterYSize, stride)
    psamp = np.meshgrid(pX, pY)
    mX, mY = pixelToMap(psamp[0], psamp[1], gt)
    return mX, mY

def fitPlaneSVD(XYZ):
    [rows,cols] = XYZ.shape
    # Set up constraint equations of the form  AB = 0,
    # where B is a column vector of the plane coefficients
    # in the form b(1)*X + b(2)*Y +b(3)*Z + b(4) = 0.
    p = (np.ones((rows,1)))
    AB = np.hstack([XYZ,p])
    [u, d, v] = np.linalg.svd(AB,0)        
    # Solution is last column of v.
    B = np.array(v[3,:])
    coeff = -B[[0, 1, 3]]/B[2]
    return coeff 

def fitPlaneLSQ(XYZ):
    [rows,cols] = XYZ.shape
    G = np.ones((rows,3))
    G[:,0] = XYZ[:,0]  #X
    G[:,1] = XYZ[:,1]  #Y
    Z = XYZ[:,2]
    coeff,resid,rank,s = np.linalg.lstsq(G,Z)
    return coeff

def ma_fitplane(bma, gt=None, perc=(2,98), origmask=True):
    if gt is None:
        gt = [0, 1, 0, 0, 0, -1] 
    x, y = get_xy_ma(bma, gt, origmask=origmask)
    #x = np.ma.array(x, mask=np.ma.getmaskarray(bma), fill_value=0)
    #y = np.ma.array(y, mask=np.ma.getmaskarray(bma), fill_value=0)
    if perc is not None:
        from lib import filtlib
        bma_f = filtlib.perc_fltr(bma, perc)
        x_f = np.ma.array(x, mask=np.ma.getmaskarray(bma_f), fill_value=0)
        y_f = np.ma.array(y, mask=np.ma.getmaskarray(bma_f), fill_value=0)
        xyz = np.vstack((x_f.compressed(),y_f.compressed(),bma_f.compressed())).T
    else:
        xyz = np.vstack((x.compressed(),y.compressed(),bma.compressed())).T
    #coeff = fitPlaneSVD(xyz)
    coeff = fitPlaneLSQ(xyz)
    print(coeff)
    vals = coeff[0]*x + coeff[1]*y + coeff[2]
    resid = bma - vals
    return vals, resid, coeff

def ds_fitplane(ds):
    from . import iolib
    bma = iolib.ds_getma(ds)
    gt = ds.GetGeoTransform()
    return ma_fitplane(bma, gt)

#The following were moved from proj_select.py
def getUTMzone(geom):
    #If geom has srs properly defined, can do this
    #geom.TransformTo(wgs_srs)
    #Get centroid lat/lon
    lon, lat = geom.Centroid().GetPoint_2D()
    #Make sure we're -180 to 180
    lon180 = (lon+180) - np.floor((lon+180)/360)*360 - 180
    zonenum = int(np.floor((lon180 + 180)/6) + 1)
    #Determine N/S hemisphere
    if lat >= 0:
        zonehem = 'N'
    else:
        zonehem = 'S'
    #Deal with special cases
    if (lat >= 56.0 and lat < 64.0 and lon180 >= 3.0 and lon180 < 12.0):
        zonenum = 32
    if (lat >= 72.0 and lat < 84.0): 
        if (lon180 >= 0.0 and lon180 < 9.0): 
            zonenum = 31
        elif (lon180 >= 9.0 and lon180 < 21.0):
            zonenum = 33
        elif (lon180 >= 21.0 and lon180 < 33.0):
            zonenum = 35
        elif (lon180 >= 33.0 and lon180 < 42.0):
            zonenum = 37
    return str(zonenum)+zonehem

#Return UTM srs
def getUTMsrs(geom):
    utmzone = getUTMzone(geom)
    srs = osr.SpatialReference()    
    srs.SetUTM(int(utmzone[0:-1]), int(utmzone[-1] == 'N'))
    return srs

#Want to overload this to allow direct coordinate input, create geom internally
def get_proj(geom, proj_list=None):
    out_srs = None
    if proj_list is None:
        proj_list = gen_proj_list()
    #Go through user-defined projeciton list
    for projbox in proj_list:
        if projbox.geom.Intersects(geom):
            out_srs = projbox.srs
            break
    #If geom doesn't fall in any of the user projection bbox, use UTM
    if out_srs is None:
        out_srs = getUTMsrs(geom)
    return out_srs

#Object containing bbox geom and srs
class ProjBox:
    def __init__(self, bbox, epsg):
        self.bbox = bbox
        self.geom = bbox2geom(bbox)
        self.srs = osr.SpatialReference()
        self.srs.ImportFromEPSG(epsg)

#This provides a preference order for projections
def gen_proj_list():
    #Eventually, just read this in from a text file
    proj_list = []
    #Alaska
    #Note, this spans -180/180
    proj_list.append(ProjBox([-180, -130, 51.35, 71.35], 3338))
    #proj_list.append(ProjBox([-130, 172.4, 51.35, 71.35], 3338))
    #Transantarctic Mountains
    proj_list.append(ProjBox([150, 175, -80, -70], 3294))
    #Greenland
    proj_list.append(ProjBox([-180, 180, 58, 82], 3413))
    #Antarctica
    proj_list.append(ProjBox([-180, 180, -90, -58], 3031))
    #Arctic
    proj_list.append(ProjBox([-180, 180, 60, 90], 3413))
    return proj_list

#bbox should be [minlon, maxlon, minlat, maxlat]
def bbox2geom(bbox, t_srs=None):
    #Check bbox
    #bbox = numpy.array([-180, 180, 60, 90])
    x = [bbox[0], bbox[0], bbox[1], bbox[1], bbox[0]]
    y = [bbox[2], bbox[3], bbox[3], bbox[2], bbox[2]]
    geom_wkt = 'POLYGON(({0}))'.format(', '.join(['{0} {1}'.format(*a) for a in zip(x,y)]))
    geom = ogr.CreateGeometryFromWkt(geom_wkt)
    if t_srs is not None and not wgs_srs.IsSame(t_srs):
        ct = osr.CoordinateTransformation(t_srs, wgs_srs)
        geom.Transform(ct)
        geom.AssignSpatialReference(t_srs)
    return geom

def xy2geom(x, y, t_srs=None):
    geom_wkt = 'POINT({0} {1})'.format(x, y)
    geom = ogr.CreateGeometryFromWkt(geom_wkt)
    if t_srs is not None and not wgs_srs.IsSame(t_srs):
        ct = osr.CoordinateTransformation(t_srs, wgs_srs)
        geom.Transform(ct)
        geom.AssignSpatialReference(t_srs)
    return geom<|MERGE_RESOLUTION|>--- conflicted
+++ resolved
@@ -1165,13 +1165,8 @@
     import subprocess
     out_fn = os.path.splitext(fn)[0]+'_%s.tif' % product
     try:
-<<<<<<< HEAD
-        with open(fn) as f: pass
-    except IOError as e:
-=======
         open(fn)
     except IOError:
->>>>>>> a0ec56f3
         print("Unable to open %s" %fn)
 
     valid_opt = ['hillshade', 'hs', 'slope', 'aspect', 'color-relief', 'TRI', 'TPI', 'roughness']
@@ -1327,11 +1322,7 @@
 #Note: funcitonality with masking needs work
 def map_interp(bma, gt, stride=1, full_array=True):
     import scipy.interpolate
-<<<<<<< HEAD
     from . import malib
-=======
-    from . import iolib
->>>>>>> a0ec56f3
     mx, my = get_xy_ma(bma, gt, stride, origmask=True)
     x, y, z = np.array([mx.compressed(), my.compressed(), bma.compressed()])
     #Define the domain for the interpolation
@@ -1340,8 +1331,8 @@
         xi, yi = get_xy_ma(bma, gt, stride, origmask=False)
     else:
         #Interpolate over buffered area around points
-        newmask = iolib.maskfill(bma)
-        newmask = iolib.mask_dilate(bma, iterations=3)
+        newmask = malib.maskfill(bma)
+        newmask = malib.mask_dilate(bma, iterations=3)
         xi, yi = get_xy_ma(bma, gt, stride, newmask=newmask)
         xi = xi.compressed()
         yi = yi.compressed()

--- conflicted
+++ resolved
@@ -195,11 +195,7 @@
     kernel = astropy.convolution.Gaussian2DKernel(sigma, x_size=size, y_size=size, mode='oversample')
     print("Applying gaussian smoothing filter with size %s and sigma %s" % (size, sigma))
     print('Kernel shape: ', kernel.shape)
-<<<<<<< HEAD
-    print('Kernel sigma: ', sigma) 
-=======
     print('Kernel sigma: ', sigma)
->>>>>>> a0ec56f3
     print('Kernel sum: ', kernel.array.sum())
     #This will fill holes
     #np.nan is float

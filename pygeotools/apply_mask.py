#! /usr/bin/env python

#David Shean
#dshean@gmail.com

#Utility to mask input raster using the mask from another raster 
#Mask dataset can be a standard raster with nodata value specified or a binary mask
#If a binary mask, values should be:
#True (1) for masked, False (0) for valid - consistent with np.ma

import sys, os

import numpy as np

<<<<<<< HEAD
from .lib import iolib
from .lib import warplib
=======
from pygeotools.lib import iolib
from pygeotools.lib import warplib
>>>>>>> a0ec56f3

def main():
    if len(sys.argv) != 3:
        sys.exit("Usage: %s raster.tif mask.tif" % os.path.basename(sys.argv[0]))

    dem_fn = sys.argv[1]
    mask_fn = sys.argv[2]

    dem_ds, mask_ds = warplib.memwarp_multi_fn([dem_fn, mask_fn], res='first', extent='first', t_srs='first')

    dem_ma_full = iolib.ds_getma(dem_ds)
    mask_ma_full = iolib.ds_getma(mask_ds)

    if mask_ma_full.std() != 0:
        #Input mask filename is actually a DEM, or other masked array
        #Extract mask
        mask = np.ma.getmaskarray(mask_ma_full)
    else:
        #Input mask filename is truly a mask, use directly
        #If input mask values are zero, valid values are nonzero
        #Bool True == 1, so need to invert
        if mask_ma_full.fill_value == 0:
            mask = ~((mask_ma_full.data).astype(bool))
        else:
            mask = (mask_ma_full.data).astype(bool)

    #Add dilation step for buffer

    #newmask = np.logical_or(np.ma.getmaskarray(dem_ma_full), mask)

<<<<<<< HEAD
print("Creating new array with updated mask")
dem_ma_full = np.ma.array(dem_ma_full, mask=mask)

print("Writing out masked full-res DEM")
dem_fn_masked = os.path.splitext(dem_fn)[0]+'_masked.tif'
iolib.writeGTiff(dem_ma_full, dem_fn_masked, dem_ds, create=True, sparse=True) 
=======
    print("Creating new array with updated mask")
    dem_ma_full = np.ma.array(dem_ma_full, mask=mask)

    print("Writing out masked full-res DEM")
    dem_fn_masked = os.path.splitext(dem_fn)[0]+'_masked.tif'
    iolib.writeGTiff(dem_ma_full, dem_fn_masked, dem_ds, create=True, sparse=True)


if __name__ == '__main__':
    main()
>>>>>>> a0ec56f3
<|MERGE_RESOLUTION|>--- conflicted
+++ resolved
@@ -12,13 +12,8 @@
 
 import numpy as np
 
-<<<<<<< HEAD
-from .lib import iolib
-from .lib import warplib
-=======
 from pygeotools.lib import iolib
 from pygeotools.lib import warplib
->>>>>>> a0ec56f3
 
 def main():
     if len(sys.argv) != 3:
@@ -49,14 +44,6 @@
 
     #newmask = np.logical_or(np.ma.getmaskarray(dem_ma_full), mask)
 
-<<<<<<< HEAD
-print("Creating new array with updated mask")
-dem_ma_full = np.ma.array(dem_ma_full, mask=mask)
-
-print("Writing out masked full-res DEM")
-dem_fn_masked = os.path.splitext(dem_fn)[0]+'_masked.tif'
-iolib.writeGTiff(dem_ma_full, dem_fn_masked, dem_ds, create=True, sparse=True) 
-=======
     print("Creating new array with updated mask")
     dem_ma_full = np.ma.array(dem_ma_full, mask=mask)
 
@@ -64,7 +51,5 @@
     dem_fn_masked = os.path.splitext(dem_fn)[0]+'_masked.tif'
     iolib.writeGTiff(dem_ma_full, dem_fn_masked, dem_ds, create=True, sparse=True)
 
-
 if __name__ == '__main__':
-    main()
->>>>>>> a0ec56f3
+    main()